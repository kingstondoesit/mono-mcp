"""
Simple database layer for storing webhook events and account data.
"""

<<<<<<< HEAD
=======
import sqlite3
>>>>>>> 4ccd1e99
import json
from datetime import datetime
from typing import Dict, Any, List, Optional
from sqlalchemy.orm import DeclarativeBase, Mapped, mapped_column, sessionmaker
from sqlalchemy import create_engine, func, inspect


class Base(DeclarativeBase):
    pass


class Account(Base):
    __tablename__ = "accounts"

    id: Mapped[str] = mapped_column(primary_key=True)
    customer_id: Mapped[str]
    account_number: Mapped[str]
    account_name: Mapped[str]
    bank_name: Mapped[str]
    bank_code: Mapped[str]
    account_type: Mapped[str]
    currency: Mapped[str]
    bvn: Mapped[Optional[str]]
    status: Mapped[str] = mapped_column(default="active")
    created_at: Mapped[datetime] = mapped_column(default=datetime.utcnow)
    updated_at: Mapped[datetime] = mapped_column(
        default=datetime.utcnow, onupdate=datetime.utcnow
    )


class WebhookEvent(Base):
    __tablename__ = "webhook_events"

    id: Mapped[int] = mapped_column(primary_key=True, autoincrement=True)
    event_type: Mapped[str]
    account_id: Mapped[Optional[str]]
    data: Mapped[str]
    processed: Mapped[bool] = mapped_column(default=False)
    created_at: Mapped[datetime] = mapped_column(default=datetime.utcnow)


class Transaction(Base):
    __tablename__ = "transactions"

    id: Mapped[str] = mapped_column(primary_key=True)
    account_id: Mapped[str]
    amount: Mapped[int]
    type: Mapped[str]
    description: Mapped[Optional[str]]
    reference: Mapped[Optional[str]]
    date: Mapped[str]
    balance: Mapped[int]
    category: Mapped[Optional[str]]
    created_at: Mapped[datetime] = mapped_column(default=datetime.utcnow)



class MonoBankingDB:
    """lightweight database for mono banking data"""

<<<<<<< HEAD
    def __init__(self, db_url: str, **kwargs: Any):
        try:

            db_engine = create_engine(db_url, **kwargs)
        except Exception as e:
            raise ValueError(
                f"Failed to create database engine for URL '{db_url}'"
            ) from e
        self.db_engine = db_engine
        self.database = sessionmaker(bind=self.db_engine)
        inspector = inspect(self.db_engine)
        existing_tables = inspector.get_table_names()

        if "accounts" not in existing_tables:
            Base.metadata.create_all(self.db_engine)
        if "webhook_events" not in existing_tables:
            Base.metadata.create_all(self.db_engine)
        if "transactions" not in existing_tables:
            Base.metadata.create_all(self.db_engine)
=======
    def __init__(self, db_path: str = "mono_banking.db"):
        self.db_path = Path(db_path)
        self.init_database()

    def init_database(self):
        """create tables if they don't exist"""
        with sqlite3.connect(self.db_path) as conn:
            conn.executescript(
                """
                CREATE TABLE IF NOT EXISTS accounts (
                    id TEXT PRIMARY KEY,
                    customer_id TEXT,
                    account_number TEXT,
                    account_name TEXT,
                    bank_name TEXT,
                    bank_code TEXT,
                    account_type TEXT,
                    currency TEXT,
                    bvn TEXT,
                    status TEXT DEFAULT 'active',
                    created_at TIMESTAMP DEFAULT CURRENT_TIMESTAMP,
                    updated_at TIMESTAMP DEFAULT CURRENT_TIMESTAMP
                );
                
                CREATE TABLE IF NOT EXISTS webhook_events (
                    id INTEGER PRIMARY KEY AUTOINCREMENT,
                    event_type TEXT NOT NULL,
                    account_id TEXT,
                    data TEXT NOT NULL,
                    processed BOOLEAN DEFAULT FALSE,
                    created_at TIMESTAMP DEFAULT CURRENT_TIMESTAMP
                );
                
                CREATE TABLE IF NOT EXISTS transactions (
                    id TEXT PRIMARY KEY,
                    account_id TEXT NOT NULL,
                    amount INTEGER,
                    type TEXT,
                    description TEXT,
                    reference TEXT,
                    date TEXT,
                    balance INTEGER,
                    category TEXT,
                    created_at TIMESTAMP DEFAULT CURRENT_TIMESTAMP,
                    FOREIGN KEY (account_id) REFERENCES accounts (id)
                );
                
                CREATE INDEX IF NOT EXISTS idx_webhook_events_type ON webhook_events(event_type);
                CREATE INDEX IF NOT EXISTS idx_transactions_account ON transactions(account_id);
            """
            )
>>>>>>> 4ccd1e99

    def store_account(self, account_data: Dict[str, Any]) -> bool:
        """store or update account information"""
        try:
<<<<<<< HEAD
            with self.database() as db:
                account = db.get(Account, account_data.get("id"))
                if not account:
                    account = Account(**account_data)
                    db.add(account)
                else:
                    for key, value in account_data.items():
                        setattr(account, key, value)
                db.commit()

=======
            with sqlite3.connect(self.db_path) as conn:
                conn.execute(
                    """
                    INSERT OR REPLACE INTO accounts 
                    (id, customer_id, account_number, account_name, bank_name, 
                     bank_code, account_type, currency, bvn, updated_at)
                    VALUES (?, ?, ?, ?, ?, ?, ?, ?, ?, ?)
                """,
                    (
                        account_data.get("id"),
                        account_data.get("customer_id"),
                        account_data.get("account_number"),
                        account_data.get("account_name"),
                        account_data.get("bank_name"),
                        account_data.get("bank_code"),
                        account_data.get("account_type"),
                        account_data.get("currency"),
                        account_data.get("bvn"),
                        datetime.now().isoformat(),
                    ),
                )
>>>>>>> 4ccd1e99
            return True
        except Exception as e:
            print(f"error storing account: {e}")
            return False

    def get_account(self, account_id: str) -> Optional[Dict[str, Any]]:
        """retrieve account by id"""
        try:
            with self.database() as db:
                account = db.get(Account, account_id)
                if account:
                    return {
                        "id": account.id,
                        "customer_id": account.customer_id,
                        "account_number": account.account_number,
                        "account_name": account.account_name,
                        "bank_name": account.bank_name,
                        "bank_code": account.bank_code,
                        "account_type": account.account_type,
                        "currency": account.currency,
                        "bvn": account.bvn,
                        "status": account.status,
                        "created_at": account.created_at,
                        "updated_at": account.updated_at,
                    }
                return None
        except Exception as e:
            print(f"error getting account: {e}")
            return None

    def store_webhook_event(
        self, event_type: str, account_id: str, data: Dict[str, Any]
    ) -> bool:
        """store webhook event for processing"""
        try:
<<<<<<< HEAD
            with self.database() as db:
                webhook_event = WebhookEvent(
                    event_type=event_type, account_id=account_id, data=json.dumps(data)
                )
                db.add(webhook_event)
                db.commit()
=======
            with sqlite3.connect(self.db_path) as conn:
                conn.execute(
                    """
                    INSERT INTO webhook_events (event_type, account_id, data)
                    VALUES (?, ?, ?)
                """,
                    (event_type, account_id, json.dumps(data)),
                )
>>>>>>> 4ccd1e99
            return True
        except Exception as e:
            print(f"error storing webhook event: {e}")
            return False

    def store_transactions(
        self, account_id: str, transactions: List[Dict[str, Any]]
    ) -> bool:
        """store transaction history"""
        try:
            with self.database() as db:
                for txn in transactions:
<<<<<<< HEAD
                    existing_txn = db.get(Transaction, txn.get("_id"))
                    if existing_txn:
                        existing_txn.account_id = account_id
                        existing_txn.amount = txn.get("amount")
                        existing_txn.type = txn.get("type")
                        existing_txn.description = txn.get("narration")
                        existing_txn.reference = txn.get("reference")
                        existing_txn.date = txn.get("date")
                        existing_txn.balance = txn.get("balance")
                        existing_txn.category = txn.get("category")
                    else:
                        transaction = Transaction(
                            id=txn.get("_id"),
                            account_id=account_id,
                            amount=txn.get("amount"),
                            type=txn.get("type"),
                            description=txn.get("narration"),
                            reference=txn.get("reference"),
                            date=txn.get("date"),
                            balance=txn.get("balance"),
                            category=txn.get("category"),
                        )
                        db.add(transaction)
                db.commit()
=======
                    conn.execute(
                        """
                        INSERT OR REPLACE INTO transactions 
                        (id, account_id, amount, type, description, reference, date, balance, category)
                        VALUES (?, ?, ?, ?, ?, ?, ?, ?, ?)
                    """,
                        (
                            txn.get("_id"),
                            account_id,
                            txn.get("amount"),
                            txn.get("type"),
                            txn.get("narration"),
                            txn.get("reference"),
                            txn.get("date"),
                            txn.get("balance"),
                            txn.get("category"),
                        ),
                    )
>>>>>>> 4ccd1e99
            return True
        except Exception as e:
            print(f"error storing transactions: {e}")
            return False

    def get_recent_transactions(
        self, account_id: str, limit: int = 10
    ) -> List[Dict[str, Any]]:
        """get recent transactions from database"""
        try:
<<<<<<< HEAD
            with self.database() as db:
                transactions = (
                    db.query(Transaction)
                    .filter(Transaction.account_id == account_id)
                    .order_by(Transaction.date.desc())
                    .limit(limit)
                    .all()
                )

                return [
                    {
                        "id": txn.id,
                        "account_id": txn.account_id,
                        "amount": txn.amount,
                        "type": txn.type,
                        "description": txn.description,
                        "reference": txn.reference,
                        "date": txn.date,
                        "balance": txn.balance,
                        "category": txn.category,
                        "created_at": txn.created_at,
                    }
                    for txn in transactions
                ]
=======
            with sqlite3.connect(self.db_path) as conn:
                conn.row_factory = sqlite3.Row
                cursor = conn.execute(
                    """
                    SELECT * FROM transactions 
                    WHERE account_id = ? 
                    ORDER BY date DESC 
                    LIMIT ?
                """,
                    (account_id, limit),
                )
                return [dict(row) for row in cursor.fetchall()]
>>>>>>> 4ccd1e99
        except Exception as e:
            print(f"error getting transactions: {e}")
            return []

    def remove_account(self, account_id: str) -> bool:
        """remove account and related data"""
        try:
<<<<<<< HEAD
            with self.database() as db:
                account = db.get(Account, account_id)
                if account:
                    db.delete(account)

                transactions = (
                    db.query(Transaction)
                    .filter(Transaction.account_id == account_id)
                    .all()
                )
                for txn in transactions:
                    db.delete(txn)

                db.commit()
=======
            with sqlite3.connect(self.db_path) as conn:
                conn.execute("DELETE FROM accounts WHERE id = ?", (account_id,))
                conn.execute(
                    "DELETE FROM transactions WHERE account_id = ?", (account_id,)
                )
>>>>>>> 4ccd1e99
            return True
        except Exception as e:
            print(f"error removing account: {e}")
            return False<|MERGE_RESOLUTION|>--- conflicted
+++ resolved
@@ -2,10 +2,6 @@
 Simple database layer for storing webhook events and account data.
 """
 
-<<<<<<< HEAD
-=======
-import sqlite3
->>>>>>> 4ccd1e99
 import json
 from datetime import datetime
 from typing import Dict, Any, List, Optional
@@ -62,14 +58,11 @@
     created_at: Mapped[datetime] = mapped_column(default=datetime.utcnow)
 
 
-
 class MonoBankingDB:
     """lightweight database for mono banking data"""
 
-<<<<<<< HEAD
     def __init__(self, db_url: str, **kwargs: Any):
         try:
-
             db_engine = create_engine(db_url, **kwargs)
         except Exception as e:
             raise ValueError(
@@ -86,64 +79,11 @@
             Base.metadata.create_all(self.db_engine)
         if "transactions" not in existing_tables:
             Base.metadata.create_all(self.db_engine)
-=======
-    def __init__(self, db_path: str = "mono_banking.db"):
-        self.db_path = Path(db_path)
-        self.init_database()
-
-    def init_database(self):
-        """create tables if they don't exist"""
-        with sqlite3.connect(self.db_path) as conn:
-            conn.executescript(
-                """
-                CREATE TABLE IF NOT EXISTS accounts (
-                    id TEXT PRIMARY KEY,
-                    customer_id TEXT,
-                    account_number TEXT,
-                    account_name TEXT,
-                    bank_name TEXT,
-                    bank_code TEXT,
-                    account_type TEXT,
-                    currency TEXT,
-                    bvn TEXT,
-                    status TEXT DEFAULT 'active',
-                    created_at TIMESTAMP DEFAULT CURRENT_TIMESTAMP,
-                    updated_at TIMESTAMP DEFAULT CURRENT_TIMESTAMP
-                );
-                
-                CREATE TABLE IF NOT EXISTS webhook_events (
-                    id INTEGER PRIMARY KEY AUTOINCREMENT,
-                    event_type TEXT NOT NULL,
-                    account_id TEXT,
-                    data TEXT NOT NULL,
-                    processed BOOLEAN DEFAULT FALSE,
-                    created_at TIMESTAMP DEFAULT CURRENT_TIMESTAMP
-                );
-                
-                CREATE TABLE IF NOT EXISTS transactions (
-                    id TEXT PRIMARY KEY,
-                    account_id TEXT NOT NULL,
-                    amount INTEGER,
-                    type TEXT,
-                    description TEXT,
-                    reference TEXT,
-                    date TEXT,
-                    balance INTEGER,
-                    category TEXT,
-                    created_at TIMESTAMP DEFAULT CURRENT_TIMESTAMP,
-                    FOREIGN KEY (account_id) REFERENCES accounts (id)
-                );
-                
-                CREATE INDEX IF NOT EXISTS idx_webhook_events_type ON webhook_events(event_type);
-                CREATE INDEX IF NOT EXISTS idx_transactions_account ON transactions(account_id);
-            """
-            )
->>>>>>> 4ccd1e99
+            
 
     def store_account(self, account_data: Dict[str, Any]) -> bool:
         """store or update account information"""
         try:
-<<<<<<< HEAD
             with self.database() as db:
                 account = db.get(Account, account_data.get("id"))
                 if not account:
@@ -153,35 +93,12 @@
                     for key, value in account_data.items():
                         setattr(account, key, value)
                 db.commit()
-
-=======
-            with sqlite3.connect(self.db_path) as conn:
-                conn.execute(
-                    """
-                    INSERT OR REPLACE INTO accounts 
-                    (id, customer_id, account_number, account_name, bank_name, 
-                     bank_code, account_type, currency, bvn, updated_at)
-                    VALUES (?, ?, ?, ?, ?, ?, ?, ?, ?, ?)
-                """,
-                    (
-                        account_data.get("id"),
-                        account_data.get("customer_id"),
-                        account_data.get("account_number"),
-                        account_data.get("account_name"),
-                        account_data.get("bank_name"),
-                        account_data.get("bank_code"),
-                        account_data.get("account_type"),
-                        account_data.get("currency"),
-                        account_data.get("bvn"),
-                        datetime.now().isoformat(),
-                    ),
-                )
->>>>>>> 4ccd1e99
             return True
         except Exception as e:
             print(f"error storing account: {e}")
             return False
 
+          
     def get_account(self, account_id: str) -> Optional[Dict[str, Any]]:
         """retrieve account by id"""
         try:
@@ -207,33 +124,25 @@
             print(f"error getting account: {e}")
             return None
 
+          
     def store_webhook_event(
         self, event_type: str, account_id: str, data: Dict[str, Any]
     ) -> bool:
         """store webhook event for processing"""
         try:
-<<<<<<< HEAD
+
             with self.database() as db:
                 webhook_event = WebhookEvent(
                     event_type=event_type, account_id=account_id, data=json.dumps(data)
                 )
                 db.add(webhook_event)
                 db.commit()
-=======
-            with sqlite3.connect(self.db_path) as conn:
-                conn.execute(
-                    """
-                    INSERT INTO webhook_events (event_type, account_id, data)
-                    VALUES (?, ?, ?)
-                """,
-                    (event_type, account_id, json.dumps(data)),
-                )
->>>>>>> 4ccd1e99
             return True
         except Exception as e:
             print(f"error storing webhook event: {e}")
             return False
 
+          
     def store_transactions(
         self, account_id: str, transactions: List[Dict[str, Any]]
     ) -> bool:
@@ -241,7 +150,6 @@
         try:
             with self.database() as db:
                 for txn in transactions:
-<<<<<<< HEAD
                     existing_txn = db.get(Transaction, txn.get("_id"))
                     if existing_txn:
                         existing_txn.account_id = account_id
@@ -266,37 +174,17 @@
                         )
                         db.add(transaction)
                 db.commit()
-=======
-                    conn.execute(
-                        """
-                        INSERT OR REPLACE INTO transactions 
-                        (id, account_id, amount, type, description, reference, date, balance, category)
-                        VALUES (?, ?, ?, ?, ?, ?, ?, ?, ?)
-                    """,
-                        (
-                            txn.get("_id"),
-                            account_id,
-                            txn.get("amount"),
-                            txn.get("type"),
-                            txn.get("narration"),
-                            txn.get("reference"),
-                            txn.get("date"),
-                            txn.get("balance"),
-                            txn.get("category"),
-                        ),
-                    )
->>>>>>> 4ccd1e99
             return True
         except Exception as e:
             print(f"error storing transactions: {e}")
             return False
 
+          
     def get_recent_transactions(
         self, account_id: str, limit: int = 10
     ) -> List[Dict[str, Any]]:
         """get recent transactions from database"""
         try:
-<<<<<<< HEAD
             with self.database() as db:
                 transactions = (
                     db.query(Transaction)
@@ -321,28 +209,14 @@
                     }
                     for txn in transactions
                 ]
-=======
-            with sqlite3.connect(self.db_path) as conn:
-                conn.row_factory = sqlite3.Row
-                cursor = conn.execute(
-                    """
-                    SELECT * FROM transactions 
-                    WHERE account_id = ? 
-                    ORDER BY date DESC 
-                    LIMIT ?
-                """,
-                    (account_id, limit),
-                )
-                return [dict(row) for row in cursor.fetchall()]
->>>>>>> 4ccd1e99
         except Exception as e:
             print(f"error getting transactions: {e}")
             return []
 
+          
     def remove_account(self, account_id: str) -> bool:
         """remove account and related data"""
         try:
-<<<<<<< HEAD
             with self.database() as db:
                 account = db.get(Account, account_id)
                 if account:
@@ -357,13 +231,6 @@
                     db.delete(txn)
 
                 db.commit()
-=======
-            with sqlite3.connect(self.db_path) as conn:
-                conn.execute("DELETE FROM accounts WHERE id = ?", (account_id,))
-                conn.execute(
-                    "DELETE FROM transactions WHERE account_id = ?", (account_id,)
-                )
->>>>>>> 4ccd1e99
             return True
         except Exception as e:
             print(f"error removing account: {e}")
