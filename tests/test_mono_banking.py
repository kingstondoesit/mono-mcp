"""Comprehensive test suite for the Mono Banking MCP Server."""

from unittest.mock import AsyncMock, MagicMock, patch
import pytest
import os
from fastmcp import FastMCP

from mono_banking_mcp.mono_client import MonoClient


class TestMonoClient:
    """Test cases for MonoClient functionality."""

    @pytest.fixture
    def mono_client(self):
        """Create a MonoClient instance for testing."""
        return MonoClient("test_secret_key")

    def test_client_initialization(self, mono_client):
        """Test proper client initialization with correct headers and configuration."""
        assert mono_client.secret_key == "test_secret_key"
        assert mono_client.base_url == "https://api.withmono.com"
        assert "mono-sec-key" in mono_client.session.headers
        assert mono_client.session.headers["mono-sec-key"] == "test_secret_key"

    @pytest.mark.asyncio
    async def test_get_customer_accounts(self, mono_client):
        """Test retrieving customer accounts with proper response handling."""
        mock_response = MagicMock()
        mock_response.json.return_value = {
            "status": True,
            "data": [
                {
                    "_id": "account123",
                    "accountNumber": "1234567890",
                    "name": "John Doe",
                    "institution": {"name": "Test Bank", "bankCode": "001"},
                }
            ],
        }
        mock_response.raise_for_status.return_value = None
        mono_client.session.get = AsyncMock(return_value=mock_response)

        result = await mono_client.get_customer_accounts()

        assert result["status"] is True
        assert len(result["data"]) == 1
        assert result["data"][0]["_id"] == "account123"

    @pytest.mark.asyncio
    async def test_client_error_handling(self, mono_client):
        """Test client error handling for API failures."""
        mono_client.session.get = AsyncMock(side_effect=Exception("Network error"))

        with pytest.raises(Exception, match="Network error"):
            await mono_client.get_customer_accounts()

        with pytest.raises(Exception, match="Network error"):
            await mono_client.get_customer_accounts()


class TestFastMCPTools:
    """Comprehensive test suite for all FastMCP server tools."""

    @pytest.fixture
    def mock_mono_client(self):
        """Create a mocked MonoClient for testing."""
        return AsyncMock(spec=MonoClient)

    @pytest.mark.asyncio
    async def test_get_account_balance_logic(self, mock_mono_client):
        """Test account balance logic with proper currency formatting."""
        mock_mono_client.get_account_balance.return_value = {
            "status": True,
            "data": {
                "id": "account123",
                "account_number": "1234567890",
                "balance": 500000,
                "currency": "NGN",
            },
        }

        # Test the core logic
        result = await mock_mono_client.get_account_balance("account123")
        assert result["status"] is True

        # Test currency formatting logic
        balance_kobo = result["data"]["balance"]
        balance_naira = balance_kobo / 100
        formatted_balance = f"₦{balance_naira:,.2f}"

        assert formatted_balance == "₦5,000.00"
        assert balance_naira == 5000.0

    @pytest.mark.asyncio
    async def test_verify_account_name_logic(self, mock_mono_client):
        """Test account name verification logic."""
        mock_mono_client.resolve_account_name.return_value = {
            "status": True,
            "data": {"account_name": "JOHN DOE", "bank_name": "GTBank"},
        }

        result = await mock_mono_client.resolve_account_name("1234567890", "058")

        assert result["status"] is True
        assert result["data"]["account_name"] == "JOHN DOE"
        assert result["data"]["bank_name"] == "GTBank"

    @pytest.mark.asyncio
    async def test_get_nigerian_banks_logic(self, mock_mono_client):
        """Test Nigerian banks retrieval logic."""
        mock_mono_client.get_nigerian_banks.return_value = {
            "status": True,
            "data": [
                {"name": "Access Bank", "code": "044", "slug": "access-bank"},
                {"name": "GTBank", "code": "058", "slug": "gtbank"},
                {"name": "First Bank", "code": "011", "slug": "first-bank"},
            ],
        }

        result = await mock_mono_client.get_nigerian_banks()

        assert result["status"] is True
        assert len(result["data"]) == 3
        assert result["data"][0]["name"] == "Access Bank"
        assert result["data"][1]["code"] == "058"

    @pytest.mark.asyncio
    async def test_error_handling_logic(self, mock_mono_client):
        """Test error handling logic across tools."""
        mock_mono_client.get_account_balance.side_effect = Exception("API Error")

        try:
            await mock_mono_client.get_account_balance("account123")
            assert False, "Should have raised an exception"
        except Exception as e:
            assert str(e) == "API Error"

    @pytest.mark.asyncio
    async def test_currency_formatting_edge_cases(self):
        """Test currency formatting with various amounts."""
        test_cases = [
            (0, "₦0.00"),
            (100, "₦1.00"),
            (150, "₦1.50"),
            (123456, "₦1,234.56"),
            (100000000, "₦1,000,000.00"),
        ]

        for kobo_amount, expected_format in test_cases:
            naira_amount = kobo_amount / 100
            formatted = f"₦{naira_amount:,.2f}"
            assert formatted == expected_format, f"Failed for {kobo_amount} kobo"


class TestErrorHandling:
    """Test comprehensive error handling across all tools."""

    @pytest.fixture
    def mock_mono_client(self):
        """Create a mocked MonoClient for error testing."""
        return AsyncMock(spec=MonoClient)

    @pytest.mark.asyncio
    async def test_api_error_handling(self, mock_mono_client):
        """Test proper error handling for API failures."""
        mock_mono_client.get_account_balance.side_effect = Exception("API Error")

        try:
            await mock_mono_client.get_account_balance("account123")
            assert False, "Should have raised an exception"
        except Exception as e:
            assert str(e) == "API Error"

    @pytest.mark.asyncio
    async def test_invalid_response_handling(self, mock_mono_client):
        """Test handling of invalid API responses."""
        mock_mono_client.resolve_account_name.return_value = {
            "status": False,
            "message": "Invalid account number",
        }

        result = await mock_mono_client.resolve_account_name("invalid", "058")
        assert result["status"] is False
        assert "Invalid account number" in result["message"]

    @pytest.mark.asyncio
    async def test_network_timeout_handling(self, mock_mono_client):
        """Test handling of network timeouts and connection errors."""
        from httpx import TimeoutException

        mock_mono_client.get_nigerian_banks.side_effect = TimeoutException(
            "Request timeout"
        )

        try:
            await mock_mono_client.get_nigerian_banks()
            assert False, "Should have raised TimeoutException"
        except TimeoutException as e:
            assert "timeout" in str(e).lower()

        # Test that the mock client raises timeout correctly
        # This validates the error handling pattern we expect from real calls
        mock_mono_client.get_nigerian_banks.side_effect = TimeoutException(
            "Request timeout"
        )

        with pytest.raises(TimeoutException):
            await mock_mono_client.get_nigerian_banks()


class TestMCPServerIntegration:
    """Test FastMCP server integration and tool registration."""

    @pytest.mark.asyncio
    async def test_server_initialization(self):
        """Test FastMCP server proper initialization."""
        from mono_banking_mcp.server import mcp

        assert mcp.name == "Personal banking MCP powered by Mono API"
        assert isinstance(mcp, FastMCP)

    @pytest.mark.asyncio
    async def test_all_tools_registered(self):
        """Test that all expected banking tools are properly registered."""
        from mono_banking_mcp.server import mcp

        tools = await mcp._list_tools()
        tool_names = [tool.name for tool in tools]

        expected_tools = [
            "list_linked_accounts",
            "get_account_balance",
            "get_account_info",
            "get_account_details",
            "get_transaction_history",
            "verify_account_name",
            "initiate_payment",
            "verify_payment",
            "get_nigerian_banks",
            "initiate_account_linking",
            "lookup_bvn",
        ]

        for tool_name in expected_tools:
            assert (
                tool_name in tool_names
            ), f"Tool {tool_name} not found in registered tools"

        assert len(tool_names) == len(
            expected_tools
        ), f"Expected {len(expected_tools)} tools, got {len(tool_names)}"

    @pytest.mark.asyncio
    async def test_tool_metadata_completeness(self):
        """Test that all tools have complete metadata."""
        from mono_banking_mcp.server import mcp

        tools = await mcp._list_tools()

        for tool in tools:
            assert hasattr(tool, "name"), f"Tool missing name: {tool}"
            assert hasattr(
                tool, "description"
            ), f"Tool missing description: {tool.name}"
            assert tool.name, f"Tool has empty name: {tool}"
            assert tool.description, f"Tool has empty description: {tool.name}"

            # Test that description is substantial (more than just a few words)
            assert (
                len(tool.description.split()) >= 3
            ), f"Tool {tool.name} has insufficient description"

    @pytest.mark.asyncio
    async def test_tool_parameter_validation(self):
        """Test that tools properly validate required parameters."""
        from mono_banking_mcp.server import mcp

        tools = await mcp._list_tools()
        account_balance_tool = next(
            (t for t in tools if t.name == "get_account_balance"), None
        )

        assert account_balance_tool is not None
        assert hasattr(account_balance_tool, "name")
        assert account_balance_tool.name == "get_account_balance"

        # Basic validation that the tool exists and has proper structure
        assert hasattr(account_balance_tool, "description")
        assert len(account_balance_tool.description) > 0


class TestDatabaseIntegration:
    """Test database functionality for webhook storage."""

    @pytest.mark.asyncio
    async def test_database_connection(self):
        """Test database connection and basic operations."""
        from mono_banking_mcp.database import MonoBankingDB
<<<<<<< HEAD
        
        db = MonoBankingDB("sqlite:///:memory:")  # Use in-memory database for testing
        
=======

        db = MonoBankingDB(":memory:")  # Use in-memory database for testing

>>>>>>> 4ccd1e99
        # Test storing a webhook event
        event_data = {
            "event": "account.updated",
            "data": {"account_id": "test123"},
            "timestamp": "2024-01-01T00:00:00Z",
        }

        # Store the event
        event_id = db.store_webhook_event("account.updated", "test123", event_data)
        assert event_id is not None


class TestWebhookServer:
    """Test webhook server functionality."""

    @pytest.mark.asyncio
    async def test_webhook_signature_verification(self):
        """Test webhook signature verification logic."""
        from mono_banking_mcp.webhook_server import verify_webhook_signature

        payload = b'{"test": "data"}'
        signature = "test_signature"

        # This test mainly checks the function exists and can be called
        # In a real test, you'd mock the WEBHOOK_SECRET environment variable
        result = verify_webhook_signature(payload, signature)
        assert isinstance(result, bool)


@pytest.mark.integration
class TestIntegration:
    """Integration tests requiring real API credentials."""

    @pytest.mark.skipif(
        not os.getenv("MONO_SECRET_KEY"),
        reason="Integration tests require MONO_SECRET_KEY environment variable",
    )
    @pytest.mark.asyncio
    async def test_real_banks_api_call(self):
        """Test actual API call to get Nigerian banks."""
        secret_key = os.getenv("MONO_SECRET_KEY")
        client = MonoClient(secret_key)

        try:
            result = await client.get_nigerian_banks()
            assert result.get("status") is True
            assert "data" in result
            assert len(result["data"]) > 0

            first_bank = result["data"][0]
            assert "name" in first_bank
            assert "code" in first_bank
        finally:
            await client.close()

    @pytest.mark.skipif(
        not os.getenv("MONO_SECRET_KEY"),
        reason="Integration tests require MONO_SECRET_KEY environment variable",
    )
    @pytest.mark.asyncio
    async def test_mcp_server_with_real_api(self):
        """Test MCP server initialization with real API credentials."""
        secret_key = os.getenv("MONO_SECRET_KEY")

        with patch.dict(os.environ, {"MONO_SECRET_KEY": secret_key}):
            from mono_banking_mcp.server import mcp

            tools = await mcp.list_tools()
            assert len(tools) >= 11


class TestPerformance:
    """Performance and load testing for critical operations."""

    @pytest.mark.asyncio
    async def test_concurrent_tool_calls(self, mock_mono_client):
        """Test concurrent execution of multiple tool calls."""
        import asyncio

        mock_mono_client.get_nigerian_banks.return_value = {
            "status": True,
            "data": [{"name": "Test Bank", "code": "001"}],
        }

        # Test concurrent mock calls directly (simulating concurrent tool usage)
        tasks = [mock_mono_client.get_nigerian_banks() for _ in range(10)]
        results = await asyncio.gather(*tasks)

        assert len(results) == 10
        assert all(result["status"] for result in results)

    @pytest.mark.asyncio
    async def test_large_transaction_history(self, mock_mono_client):
        """Test handling of large transaction history datasets."""
        large_transactions = [
            {
                "_id": f"txn_{i}",
                "amount": i * 1000,
                "type": "credit" if i % 2 == 0 else "debit",
                "narration": f"Transaction {i}",
                "date": f"2024-01-{i:02d}",
            }
            for i in range(1, 101)
        ]

        mock_mono_client.get_account_transactions.return_value = {
            "status": True,
            "data": large_transactions,
        }

        # Test that the mock returns large dataset correctly
        result = await mock_mono_client.get_account_transactions(
            "account123", limit=100
        )

        assert result["status"] is True
        assert len(result["data"]) == 100
        assert result["data"][0]["_id"] == "txn_1"
        assert result["data"][-1]["_id"] == "txn_100"


if __name__ == "__main__":
    pytest.main([__file__, "-v"])<|MERGE_RESOLUTION|>--- conflicted
+++ resolved
@@ -297,15 +297,9 @@
     async def test_database_connection(self):
         """Test database connection and basic operations."""
         from mono_banking_mcp.database import MonoBankingDB
-<<<<<<< HEAD
         
         db = MonoBankingDB("sqlite:///:memory:")  # Use in-memory database for testing
         
-=======
-
-        db = MonoBankingDB(":memory:")  # Use in-memory database for testing
-
->>>>>>> 4ccd1e99
         # Test storing a webhook event
         event_data = {
             "event": "account.updated",
